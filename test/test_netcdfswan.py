--- conflicted
+++ resolved
@@ -3,12 +3,6 @@
 from netcdfswan import NetCDFSWAN
 import numpy as np
 import logging
-<<<<<<< HEAD
-
-
-
-=======
->>>>>>> bbf7a073
 from dataTest import elem,time,lat,lon,bed,slat,slon,freq,dir,spcgroup,variables, stations
 
 
