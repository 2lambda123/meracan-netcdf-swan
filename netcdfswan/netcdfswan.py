--- conflicted
+++ resolved
@@ -108,7 +108,6 @@
     variables=info['metadata'].get('mvariables')
     self.variables = json.loads(variables)
     
-<<<<<<< HEAD
     # Get the matlab variable name
     mtname={}
     for key in self.variables:
@@ -116,18 +115,12 @@
       matname=variable.get("matfile name")
       mtname[matname]=key
     self.mtname=mtname
-=======
-    # Avoid certain files
-    self.blacklist=info['metadata'].get('blacklist') or []
-    
+
     # Collect corrupted files. Read from json first, if available
-    path = os.path.join(self.folder, "error_list.json")
-    if os.path.isfile(path):
-      self.errorlist = json.load(open(path))
-    else:
-      json.dump([], open(path, "w+"))
-      self.errorlist = []
->>>>>>> bbf7a073
+    errorlistPath = os.path.join(self.folder, "error_list.json")
+    if not os.path.isfile(errorlistPath):json.dump([], open(errorlistPath, "w+"))
+    self.errorlist = json.load(open(errorlistPath))
+
     
     # Show progress bar
     self.showProgress=showProgress=obj.get("showProgress",False)
@@ -633,27 +626,20 @@
     while groups:
       file=groups.pop(0)
       if pbar0: pbar0.set_description(file['name'])
-      
-<<<<<<< HEAD
-      _sub=NetCDFSWAN.load(file['path'],monthOnly=file['month']) # Load matlab or spc file
-      dt=_sub.pop("datetime")# Remove datetime from dict since we don't want to upload this
-=======
+      if self.logger:self.logger.info("Uploading {}".format(file['path']))      
+
       try:
-        _sub=NetCDFSWAN.load(file['path']) # Load matlab or spc file
-      except Exception as e:
-        _e = type(e).__name__
-        self.errorlist.append(file)
+        _sub=NetCDFSWAN.load(file['path'],monthOnly=file['month']) # Load matlab or spc file
+      except Exception as e:        
+        if self.logger: self.logger.info("Couldn't upload {}. Check error_list.json".format(file['path']))
+        self.errorlist.append(file['path'])
         path = os.path.join(self.folder, "error_list.json")
         with open(path,"w+") as f: f.write(self.errorlist)
         if pbar0:pbar0.update(1)
-        self.removeUploadedFile(groupName,groups)
+        self.removeUploadedFile(groupName,groups)              
+        continue      
         
-        if self.logger: self.logger.info("{}: Couldn't upload {}. Check error_list.json".format(_e, file['path']))
-        continue
-      
-      if self.logger:self.logger.info("Uploading {}".format(file['path']))
       dt=_sub.pop("datetime") # Remove datetime from dict since we don't want to upload this
->>>>>>> bbf7a073
       sIndex,eIndex=self.getDatetimeIndex(dt) # Get datetime index
       
       for key in _sub: # Loop for each variable(e.g Windv_x and Windv_y)
@@ -668,7 +654,6 @@
           _eIndex=stations[file['name']]['end']
           self[groupName,name,_sIndex:_eIndex,sIndex:eIndex]=array # Upload
       
-      
       if pbar0:pbar0.update(1)
       self.removeUploadedFile(groupName,groups)
 
@@ -725,4 +710,5 @@
       
       if pbar0:pbar0.update(1)
       self.removeUploadedFile(groupName,groups)
+
       os.remove(filename)