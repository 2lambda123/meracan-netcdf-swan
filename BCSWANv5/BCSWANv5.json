--- conflicted
+++ resolved
@@ -9,11 +9,7 @@
       "title":"BCSWANv5",
       "startDate":"2004-01-01T00:00:00",
       "timeStep(h)":1,
-<<<<<<< HEAD
       "blacklist":["PTDIR", "PTDSPR", "PTHSIGN", "PTRTP", "PTSTEEP", "PTWLEN", "001"]
-=======
-      "blacklist":["PTDIR", "PTDSPR", "PTHSIGN", "PTRTP", "PTSTEEP", "PTWLEN"]
->>>>>>> bbf7a073
     },
     "dimensions" : {"npe":3,"nelem":348364,"nnode":177945,"nstation":28,"nchar":16,"nsnode":261,"ntime":130000,"nfreq":34,"ndir":36},
     "groups":{
